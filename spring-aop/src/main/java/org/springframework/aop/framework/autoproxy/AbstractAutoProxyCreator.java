--- conflicted
+++ resolved
@@ -273,11 +273,9 @@
 			if (this.advisedBeans.containsKey(cacheKey)) {
 				return null;
 			}
-<<<<<<< HEAD
 			//如果是基础组件，或者应该跳过
 			//如果允许跳过或者是基础组件 则会被放入到advisedbeans中。否则将不会放入到advisedBeans中。
 			//因此这里我们得出结论： advisedBeans中存放的是 基础AOP组件以及应该被跳过的Bean。
-=======
 			/**
 			 * isInfrastructureClass方法会 查找Annotation
 			 *
@@ -291,7 +289,6 @@
 			 * org.springframework.beans.factory.support.AbstractAutowireCapableBeanFactory.resolveBeforeInstantiation(java.lang.String, org.springframework.beans.factory.support.RootBeanDefinition)
 			 * org.springframework.beans.factory.support.AbstractAutowireCapableBeanFactory.createBean(java.lang.String, org.springframework.beans.factory.support.RootBeanDefinition, java.lang.Object[ ])
 			 */
->>>>>>> 40c61734
 			if (isInfrastructureClass(beanClass) || shouldSkip(beanClass, beanName)) {
 				this.advisedBeans.put(cacheKey, Boolean.FALSE);
 				return null;
